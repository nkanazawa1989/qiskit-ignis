# -*- coding: utf-8 -*-

# This code is part of Qiskit.
#
# (C) Copyright IBM 2019.
#
# This code is licensed under the Apache License, Version 2.0. You may
# obtain a copy of this license in the LICENSE.txt file in the root directory
# of this source tree or at http://www.apache.org/licenses/LICENSE-2.0.
#
# Any modifications or derivative works of this code must retain this
# copyright notice, and modified files need to carry a notice indicating
# that they have been altered from the originals.

# TODO(mtreinish): Remove these disables when implementation is finished
# pylint: disable=unused-argument,unnecessary-pass

"""
RB Helper functions
"""

<<<<<<< HEAD
from typing import List, Dict, Optional
=======

from typing import List, Union, Dict
from warnings import warn

>>>>>>> 3a478707
import numpy as np
from qiskit import QuantumCircuit
from qiskit.qobj import QasmQobj


def count_gates(qobj, basis, qubits):
    """
    Take a compiled qobj and output the number of gates in each circuit.

    Args:
        qobj: compiled qobj.
        basis: gates basis for the qobj.
        qubits: qubits to count over.

    Returns:
        n x l x m list of number of gates.

            * n: number of circuits,
            * l: number of qubits,
            * m: number of gates in basis.

    Additional Information:
        nQ gates are counted in each qubit's set of gates.
    """
    warn('The function `count_gates` will be deprecated. '
         'Gate count is integrated into `gates_per_clifford` function.',
         DeprecationWarning)

    nexp = len(qobj.experiments)
    ngates = np.zeros([nexp, len(qubits), len(basis)], dtype=int)

    basis_ind = {basis[i]: i for i in range(len(basis))}

    for i in range(nexp):
        for instr in qobj.experiments[i].instructions:
            if instr.name in basis:
                for qind, qubit in enumerate(qubits):
                    if qubit in instr.qubits:
                        ngates[i][qind][basis_ind[instr.name]] += 1

    return ngates


def gates_per_clifford(
        transpiled_circuits_list: Union[List[List[QuantumCircuit]], List[QasmQobj]],
        clifford_lengths: Union[np.ndarray, List[int]],
        basis: List[str],
        qubits: List[int]) -> Dict[int, Dict[str, float]]:
    """Take a list of transpiled ``QuantumCircuit`` and use these to calculate
    the number of gates per Clifford. Each ``QuantumCircuit`` should be transpiled into
    given ``basis`` set. The result can be used to convert a value of error per Clifford
    into error per basis gate under appropriate assumption.

    Example:
        This example shows how to calculate gate per Clifford of 2Q RB sequence for
        qubit 0 and qubit 1. You can refer to the function
        :mod:`~qiskit.ignis.verification.randomized_benchmarking.randomized_benchmarking_seq`
        for the detail of RB circuit generation.

        .. jupyter-execute::

            import pprint
            import qiskit
            import qiskit.ignis.verification.randomized_benchmarking as rb
            from qiskit.test.mock.backends import FakeAlmaden

            rb_circs_list, xdata = rb.randomized_benchmarking_seq(
                nseeds=5,
                length_vector=[1, 20, 50, 100],
                rb_pattern=[[0, 1]])
            basis = FakeAlmaden().configuration().basis_gates

            # transpile
            transpiled_circuits_list = []
            for rb_circs in rb_circs_list:
                rb_circs_transpiled = qiskit.transpile(rb_circs, basis_gates=basis)
                transpiled_circuits_list.append(rb_circs_transpiled)

            # count gate per Clifford
            ngates = rb.rb_utils.gates_per_clifford(
                transpiled_circuits_list=transpiled_circuits_list,
                clifford_lengths=xdata[0],
                basis=basis, qubits=[0, 1])

            pprint.pprint(ngates)

        The gate counts for qubit 0 (1) is obtained by ``ngates[0]`` (``ngates[1]``)
        as usual python dictionary. If all gate counts are zero,
        you might specify wrong ``basis`` or input circuit list is not transpiled into basis gates.

    Args:
        transpiled_circuits_list: List of transpiled RB circuit for each seed.
        clifford_lengths: number of Cliffords in each circuit
        basis: gates basis for the qobj
        qubits: qubits to count over

    Returns:
        Nested dictionary of gate counts per Clifford.
    """
    ngates = {qubit: {base: 0 for base in basis} for qubit in qubits}

    if isinstance(transpiled_circuits_list[0], QasmQobj):
        warn('`QasmQobj` input will be deprecated. Use transpiled `QuantumCircuit` instead. '
             'Gate counts based on `QasmQobj` has no unittest and may return wrong counts.',
             DeprecationWarning)

    for transpiled_circuits in transpiled_circuits_list:
        if isinstance(transpiled_circuits, QasmQobj):
            # TODO: remove this code block after deprecation period
            for experiment in transpiled_circuits.experiments:
                for instr in experiment.instructions:
                    for q_ind in instr.qubits:
                        try:
                            ngates[q_ind][instr.name] += 1
                        except KeyError:
                            pass
        else:
            for transpiled_circuit in transpiled_circuits:
                if isinstance(transpiled_circuit, QuantumCircuit):
                    for instr, qregs, _ in transpiled_circuit.data:
                        for qreg in qregs:
                            try:
                                ngates[qreg.index][instr.name] += 1
                            except KeyError:
                                pass
                else:
                    raise TypeError('Input object is not `QuantumCircuit`.')

    # include inverse, ie + 1 for all clifford length
    total_ncliffs = len(transpiled_circuits_list) * np.sum(np.array(clifford_lengths) + 1)

    for qubit in qubits:
        for base in basis:
            ngates[qubit][base] /= total_ncliffs

    return ngates


def coherence_limit(nQ=2, T1_list=None, T2_list=None,
                    gatelen=0.1):

    """
    The error per gate (1-average_gate_fidelity) given by the T1,T2 limit.

    Args:
        nQ: number of qubits (1 and 2 supported).
        T1_list: list of T1's (Q1,...,Qn).
        T2_list: list of T2's (as measured, not Tphi).
            If not given assume T2=2*T1 .
        gatelen: length of the gate.

    Returns:
        coherence limited error per gate.
    """

    T1 = np.array(T1_list)

    if T2_list is None:
        T2 = 2*T1
    else:
        T2 = np.array(T2_list)

    if len(T1) != nQ or len(T2) != nQ:
        raise ValueError("T1 and/or T2 not the right length")

    coherence_limit_err = 0

    if nQ == 1:

        coherence_limit_err = 0.5*(1.-2./3.*np.exp(-gatelen/T2[0]) -
                                   1./3.*np.exp(-gatelen/T1[0]))

    elif nQ == 2:

        T1factor = 0
        T2factor = 0

        for i in range(2):
            T1factor += 1./15.*np.exp(-gatelen/T1[i])
            T2factor += 2./15.*(np.exp(-gatelen/T2[i]) +
                                np.exp(-gatelen*(1./T2[i]+1./T1[1-i])))

        T1factor += 1./15.*np.exp(-gatelen*np.sum(1/T1))
        T2factor += 4./15.*np.exp(-gatelen*np.sum(1/T2))

        coherence_limit_err = 0.75*(1.-T1factor-T2factor)

    else:
        raise ValueError('Not a valid number of qubits')

    return coherence_limit_err


def twoQ_clifford_error(ngates, gate_qubit, gate_err):
    """
    The two qubit Clifford gate error given measured errors in the primitive
    gates used to construct the Clifford (see arxiv:1712.06550). Assumes the
    error in the underlying gates is depolarizing.

    Args:
        ngates: list of the number of gates per 2Q Clifford.
        gate_qubit: list of the qubit corresponding to the gate (0, 1 or -1).
            -1 corresponds to the 2Q gate.
        gate_err: list of the gate errors.

    Returns:
        Error per 2Q Clifford.
    """

    alpha1Q = [1.0, 1.0]
    alpha2Q = 1.0

    for gate_ind, ngate in enumerate(ngates):
        if gate_qubit[gate_ind] == -1:
            alpha2Q *= (1-4/3*gate_err[gate_ind])**ngate
        else:
            alpha1Q[gate_qubit[gate_ind]] *= \
                (1-2*gate_err[gate_ind])**ngate

    alpha2Q_cliff = 1/5*(np.sum(alpha1Q)+3*np.prod(alpha1Q))*alpha2Q

    return (1-alpha2Q_cliff)*3/4


def calculate_1q_epg(qobj_list: List['QasmQobj'],
                     clifford_length: np.ndarray,
                     epc: float,
                     qubit: int) -> Dict[str, float]:
    """
    Convert EPC into EPGs of U1, U2 and U3 gate.
    The EPC of single qubit RB sequence is written as::

        EPC = 1 - (1-EPG_U1)^N_U1 * (1-EPG_U2)^N_U2 * (1-EPG_U3)^N_U3. (1)

    Since U1 gate is implemented as a virtual-Z gate and has no error,
    Eq (1) is approximated by::

        EPC = 1 - (1-EPG_U2)^N_U2 * (1-2 EPG_U2)^N_U3. (2)

    This is because U3 gate consists of two half-pi pulses while U2 gate
    consists of single half-pi pulse. Thus, in this model,
    the EPG is induced by the rotation angle error of the half-pi pulse.

    In the limit EPG << 1, the Eq (2) becomes::

        EPG_U2 ~ EPC / (N_U2 + 2 * N_U3)
        EPG_U3 ~ 2 * EPG_U2

    Note:
        This function presupposes the basis gate consists
        of `u1`, `u2` and `u3`.

    Args:
        qobj_list: compiled qobjs for each seed.
        clifford_length: number of cliffords in each circuit.
        epc: EPC calculated from single qubit RB sequence.
        qubit: index of qubit used for evaluating the EPC.
    """

    gpc = gates_per_clifford(qobj_list,
                             clifford_length=clifford_length,
                             basis=['u1', 'u2', 'u3'],
                             qubits=[qubit])

    pulse_per_cliff = gpc[0][1] + 2 * gpc[0][2]
    epg = {'u1': 0,
           'u2': epc / pulse_per_cliff,
           'u3': 2 * epc / pulse_per_cliff}

    return epg


def calculate_2q_epg(qobj_list: List['QasmQobj'],
                     clifford_length: np.ndarray,
                     epc: float,
                     qubits: List[int],
                     basis_gates: List[str],
                     list_epg_1q: Optional[List[Dict[str, float]]] = None,
                     two_qubit_name: str = 'cx')\
        -> float:
    """
    Convert EPC into EPG of two-qubit gate. This function removes single-qubit
    gate contribution from the two-qubit gate EPC [1].
    Experiment to calculate single-qubit EPGs should be performed separately
    and the EPG of each single-qubit gate should be provided as a dictionary.
    With IBM Quantum provider, ``calculate_1q_epg`` function can be used to
    create dictionary of EPGs from the result of single-qubit RB experiment.
    If the single-qubit EPGs are not provided, these contribution is just
    ignored and EPG = EPC / N_2Q_gate, where N_2Q_gate is the number of
    two-qubit gate per Clifford which is usually designed to be 1.5.

    References:
        [1] D. C. McKay, S. Sheldon, J. A. Smolin, J. M. Chow,
        and J. M. Gambetta, “Three-Qubit Randomized Benchmarking,”
        Phys. Rev. Lett., vol. 122, no. 20, 2019 (arxiv:1712.06550).

    Args:
        qobj_list: compiled qobjs for each seed.
        clifford_length: number of cliffords in each circuit.
        epc: EPC calculated from two qubit RB sequence.
        qubits: list of index of qubit used for evaluating the EPC.
        basis_gates: gates basis for the qobj.
        list_epg_1q: list of single qubit error per gates.
            the list should be the same length with ``qubits``.
            if ``None``, contribution of single qubit error to EPC is ignored.
        two_qubit_name: name of two qubit gate in ``basis gates``.
    """
    list_epg_1q = list_epg_1q or []

    gpc = gates_per_clifford(qobj_list,
                             clifford_length=clifford_length,
                             basis=basis_gates,
                             qubits=qubits)

    # estimate single qubit gate error contribution
    alpha_1q = [1.0, 1.0]
    for qind, epg_1q in enumerate(list_epg_1q):
        for gate_name, epg in epg_1q.items():
            try:
                gate_num = gpc[qind][basis_gates.index(gate_name)]
            except ValueError:
                gate_num = 0
            alpha_1q[qind] *= (1 - 2 * epg) * gate_num
    alpha_c_1q = 1/5 * (alpha_1q[0] + alpha_1q[1]
                        + 3 * alpha_1q[0] * alpha_1q[1])

    alpha_c_2q = (1 - 4 / 3 * epc) / alpha_c_1q
    try:
        two_qubit_gate_per_cliff = gpc[0][basis_gates.index(two_qubit_name)]
    except ValueError:
        two_qubit_gate_per_cliff = 1.5

    return 3 / 4 * (1 - alpha_c_2q) / two_qubit_gate_per_cliff<|MERGE_RESOLUTION|>--- conflicted
+++ resolved
@@ -19,14 +19,9 @@
 RB Helper functions
 """
 
-<<<<<<< HEAD
-from typing import List, Dict, Optional
-=======
-
-from typing import List, Union, Dict
+from typing import List, Union, Dict, Optional
 from warnings import warn
 
->>>>>>> 3a478707
 import numpy as np
 from qiskit import QuantumCircuit
 from qiskit.qobj import QasmQobj
