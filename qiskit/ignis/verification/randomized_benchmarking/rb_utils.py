# -*- coding: utf-8 -*-

# This code is part of Qiskit.
#
# (C) Copyright IBM 2019.
#
# This code is licensed under the Apache License, Version 2.0. You may
# obtain a copy of this license in the LICENSE.txt file in the root directory
# of this source tree or at http://www.apache.org/licenses/LICENSE-2.0.
#
# Any modifications or derivative works of this code must retain this
# copyright notice, and modified files need to carry a notice indicating
# that they have been altered from the originals.

# TODO(mtreinish): Remove these disables when implementation is finished
# pylint: disable=unused-argument,unnecessary-pass

"""
RB Helper functions
"""


from typing import List, Optional, Union, Dict
from warnings import warn

import numpy as np
from qiskit import QuantumCircuit
from qiskit.qobj import QasmQobj


def count_gates(qobj, basis, qubits):
    """
    Take a compiled qobj and output the number of gates in each circuit.

    Args:
        qobj: compiled qobj.
        basis: gates basis for the qobj.
        qubits: qubits to count over.

    Returns:
        n x l x m list of number of gates.

            * n: number of circuits,
            * l: number of qubits,
            * m: number of gates in basis.

    Additional Information:
        nQ gates are counted in each qubit's set of gates.
    """
    warn('The function `count_gates` will be deprecated.', DeprecationWarning)

    nexp = len(qobj.experiments)
    ngates = np.zeros([nexp, len(qubits), len(basis)], dtype=int)

    basis_ind = {basis[i]: i for i in range(len(basis))}

    for i in range(nexp):
        for instr in qobj.experiments[i].instructions:
            if instr.name in basis:
                for qind, qubit in enumerate(qubits):
                    if qubit in instr.qubits:
                        ngates[i][qind][basis_ind[instr.name]] += 1

    return ngates


<<<<<<< HEAD
def gates_per_clifford(transpiled_circuits_list: List[List[QuantumCircuit]],
                       clifford_lengths: Union[np.ndarray, List[int]],
                       basis: List[str],
                       qubits: List[int],
                       qobj_list: Optional[List[QasmQobj]] = None,
                       clifford_length: Optional[np.ndarray] = None) \
        -> Dict[int, Dict[str, float]]:
    """Take a list of transpiled ``QuantumCircuit`` and use these to calculate
    the number of gates per Clifford. Each ``QuantumCircuit`` should be transpiled into
    given ``basis`` set. The result can be used to convert a value of error per Clifford
    into error per basis gate under appropriate assumption.

    Example:
        This example shows how to calculate gate per Clifford of 2Q RB sequence for
        qubit 0 and qubit 1. You can refer to the function
        :mod:`~qiskit.ignis.verification.randomized_benchmarking.randomized_benchmarking_seq`
        for the detail of RB circuit generation.::

            # create RB circuits
            rb_circs_list, xdata = randomized_benchmarking_seq(**rb_opts)

            # transpile
            transpiled_circuits_list = []
            for rb_circs in rb_circs_list:
                rb_circs_transpiled = qiskit.transpile(rb_circs, basis_gate=basis)
                transpiled_circuits_list.append(rb_circs_transpiled)

            # calculate gate per Clifford
            ngates = gates_per_clifford(transpiled_circuits_list, xdata[0], basis, [0, 1])

        The gate counts for qubit 0 (1) is obtained by ``ngates[0]`` (``ngates[1]``)
        as usual python dictionary. If all gate counts are zero,
        you may specify wrong ``basis`` or input circuit list is not transpiled into basis gates.

    Args:
        transpiled_circuits_list: List of transpiled RB circuit for each seed.
        clifford_lengths: number of Cliffords in each circuit
        basis: gates basis for the qobj
        qubits: qubits to count over
        qobj_list: Deprecated. see ``transpiled_circuits_list``
        clifford_length: Deprecated. see ``clifford_lengths``

    Returns:
        Nested dictionary of gate counts per Clifford.
=======
def gates_per_clifford(qobj_list, clifford_length, basis, qubits):
    """Take a list of compiled qobjs (for each seed) and use these
    to calculate the number of gates per clifford.

    Args:
        qobj_list: compiled qobjs for each seed.
        clifford_length: number of cliffords in each circuit.
        basis: gates basis for the qobj.
        qubits: qubits to count over.

    Returns:
        l x m list of number of gates per clifford
        (same order as basis).

                * l: number of qubits,
                * m: length of basis.
>>>>>>> 8de952d1
    """
    if qobj_list is not None:
        transpiled_circuits_list = qobj_list
        warn('The argument `qobj_list` will be deprecated. Use `transpiled_circuit_list`.',
             DeprecationWarning)

    if clifford_length is not None:
        clifford_lengths = clifford_length
        warn('The argument `clifford_length` will be deprecated. Use `clifford_lengths`.',
             DeprecationWarning)

    ncliffs = 0
    ngates = {qubit: {base: 0 for base in basis} for qubit in qubits}

    for transpiled_circuits in transpiled_circuits_list:
        if isinstance(transpiled_circuits, list):
            for ncliff, transpiled_circuit in zip(clifford_lengths, transpiled_circuits):
                for instr, qregs, _ in transpiled_circuit.data:
                    for qreg in qregs:
                        try:
                            ngates[qreg.index][instr.name] += 1
                        except KeyError:
                            pass
                # include inverse
                ncliffs += ncliff + 1
        else:
            warn('`QasmQobj` input will be deprecated. Use `QuantumCircuit` instead. '
                 'Gate counts based on `QasmQobj` has no unittest and may return wrong counts.',
                 DeprecationWarning)
            # TODO: remove this code block after deprecation period
            for ncliff, experiment in zip(clifford_lengths, transpiled_circuits.experiments):
                for instr in experiment.instructions:
                    for q_ind in instr.qubits:
                        try:
                            ngates[q_ind][instr.name] += 1
                        except KeyError:
                            pass
                # include inverse
                ncliffs += ncliff + 1

    for qubit in qubits:
        for base in basis:
            ngates[qubit][base] /= ncliffs

    warn('The function now returns nested dictionary instead of numpy array.')

    return ngates


def coherence_limit(nQ=2, T1_list=None, T2_list=None,
                    gatelen=0.1):

    """
    The error per gate (1-average_gate_fidelity) given by the T1,T2 limit.

    Args:
        nQ: number of qubits (1 and 2 supported).
        T1_list: list of T1's (Q1,...,Qn).
        T2_list: list of T2's (as measured, not Tphi).
            If not given assume T2=2*T1 .
        gatelen: length of the gate.

    Returns:
        coherence limited error per gate.
    """

    T1 = np.array(T1_list)

    if T2_list is None:
        T2 = 2*T1
    else:
        T2 = np.array(T2_list)

    if len(T1) != nQ or len(T2) != nQ:
        raise ValueError("T1 and/or T2 not the right length")

    coherence_limit_err = 0

    if nQ == 1:

        coherence_limit_err = 0.5*(1.-2./3.*np.exp(-gatelen/T2[0]) -
                                   1./3.*np.exp(-gatelen/T1[0]))

    elif nQ == 2:

        T1factor = 0
        T2factor = 0

        for i in range(2):
            T1factor += 1./15.*np.exp(-gatelen/T1[i])
            T2factor += 2./15.*(np.exp(-gatelen/T2[i]) +
                                np.exp(-gatelen*(1./T2[i]+1./T1[1-i])))

        T1factor += 1./15.*np.exp(-gatelen*np.sum(1/T1))
        T2factor += 4./15.*np.exp(-gatelen*np.sum(1/T2))

        coherence_limit_err = 0.75*(1.-T1factor-T2factor)

    else:
        raise ValueError('Not a valid number of qubits')

    return coherence_limit_err


def twoQ_clifford_error(ngates, gate_qubit, gate_err):
    """
    The two qubit Clifford gate error given measured errors in the primitive
    gates used to construct the Clifford (see arxiv:1712.06550). Assumes the
    error in the underlying gates is depolarizing.

    Args:
        ngates: list of the number of gates per 2Q Clifford.
        gate_qubit: list of the qubit corresponding to the gate (0, 1 or -1).
            -1 corresponds to the 2Q gate.
        gate_err: list of the gate errors.

    Returns:
        Error per 2Q Clifford.
    """

    alpha1Q = [1.0, 1.0]
    alpha2Q = 1.0

    for gate_ind, ngate in enumerate(ngates):
        if gate_qubit[gate_ind] == -1:
            alpha2Q *= (1-4/3*gate_err[gate_ind])**ngate
        else:
            alpha1Q[gate_qubit[gate_ind]] *= \
                (1-2*gate_err[gate_ind])**ngate

    alpha2Q_cliff = 1/5*(np.sum(alpha1Q)+3*np.prod(alpha1Q))*alpha2Q

    return (1-alpha2Q_cliff)*3/4<|MERGE_RESOLUTION|>--- conflicted
+++ resolved
@@ -64,7 +64,6 @@
     return ngates
 
 
-<<<<<<< HEAD
 def gates_per_clifford(transpiled_circuits_list: List[List[QuantumCircuit]],
                        clifford_lengths: Union[np.ndarray, List[int]],
                        basis: List[str],
@@ -109,24 +108,6 @@
 
     Returns:
         Nested dictionary of gate counts per Clifford.
-=======
-def gates_per_clifford(qobj_list, clifford_length, basis, qubits):
-    """Take a list of compiled qobjs (for each seed) and use these
-    to calculate the number of gates per clifford.
-
-    Args:
-        qobj_list: compiled qobjs for each seed.
-        clifford_length: number of cliffords in each circuit.
-        basis: gates basis for the qobj.
-        qubits: qubits to count over.
-
-    Returns:
-        l x m list of number of gates per clifford
-        (same order as basis).
-
-                * l: number of qubits,
-                * m: length of basis.
->>>>>>> 8de952d1
     """
     if qobj_list is not None:
         transpiled_circuits_list = qobj_list
